# egui Double Slider Widget changelog

All notable changes to the `egui double slider` crate will be documented in this file.

# Unreleased

### Added:
<<<<<<< HEAD
=======

* move `eframe` to dev-dependencies
>>>>>>> 3329d4dc
* ...

# 0.5.0 - 20.2.2025

### Added:

* move `eframe` to dev-dependencies

# 0.4.0 - 9.2.2025

### Added:

* Add example instructions
* Update to egui 0.31

## 0.3.2 - 5.12.2024

### Added:

* Added github actions for auto-publishing on crates.io

## 0.3.0 - 1.11.2024 - Scrolling and zooming implemented

### Added:

* Scrolling and zooming gesture with configurable factors in the builder

<|MERGE_RESOLUTION|>--- conflicted
+++ resolved
@@ -5,11 +5,7 @@
 # Unreleased
 
 ### Added:
-<<<<<<< HEAD
-=======
 
-* move `eframe` to dev-dependencies
->>>>>>> 3329d4dc
 * ...
 
 # 0.5.0 - 20.2.2025
